{
 "cells": [
  {
   "cell_type": "code",
   "execution_count": 1,
   "id": "c1541f5c-65ca-4de1-9f80-50865bb84f41",
   "metadata": {},
   "outputs": [],
   "source": [
    "import json\n",
    "\n",
    "from MS2LDA.motif_parser import load_m2m_folder\n",
    "from MS2LDA.run import s2v_annotation\n",
    "from MS2LDA.Add_On.Spec2Vec.annotation_refined import hit_clustering\n",
    "from MS2LDA.Add_On.Spec2Vec.annotation import load_s2v_model"
   ]
  },
  {
   "cell_type": "code",
<<<<<<< HEAD
   "execution_count": 2,
=======
   "id": "xlf7melx0jf",
   "source": "# Ensure MS2LDA can be imported\nimport sys\nfrom pathlib import Path\n# Add parent directory to path if MS2LDA not already importable\ntry:\n    import MS2LDA\nexcept ImportError:\n    sys.path.insert(0, str(Path.cwd().parent.parent))\n    import MS2LDA",
   "metadata": {},
   "execution_count": null,
   "outputs": []
  },
  {
   "cell_type": "code",
   "execution_count": 18,
>>>>>>> f7f76014
   "id": "530b20ea-b148-487d-be29-6c18a3fcae1b",
   "metadata": {},
   "outputs": [],
   "source": [
    "annotation_parameters = {\n",
    "    \"criterium\": \"best\",\n",
    "    \"cosine_similarity\": 0.9,\n",
    "    \"n_mols_retrieved\": 5, \n",
    "    \"s2v_model_path\": r\"C:\\Users\\dietr004\\Documents\\PhD\\computational mass spectrometry\\WP1\\MS2LDA\\MS2LDA\\Add_On\\Spec2Vec\\model_positive_mode\\150225_Spec2Vec_pos_CleanedLibraries.model\",\n",
    "    \"s2v_library_embeddings\": \"../../MS2LDA/Add_On/Spec2Vec/model_positive_mode/150225_CleanedLibraries_Spec2Vec_pos_embeddings.npy\",\n",
    "    \"s2v_library_db\": \"../../MS2LDA/Add_On/Spec2Vec/model_positive_mode/150225_CombLibraries_spectra.db\",\n",
    "}"
   ]
  },
  {
   "cell_type": "markdown",
   "id": "b9cf19af-a665-40d3-8523-e60be3bc3fc4",
   "metadata": {},
   "source": [
    "## Massbank"
   ]
  },
  {
   "cell_type": "code",
   "execution_count": 3,
   "id": "2eb0c4e4-827f-4aeb-a066-dbc1a3242697",
   "metadata": {},
   "outputs": [],
   "source": [
    "Massbank_motifset_201X = load_m2m_folder(\"../../../../PROGRAMS/pysubstructures/pySubstructures/resources/MOTIFDB/Massbank library derived Mass2Motifs/\")"
   ]
  },
  {
   "cell_type": "code",
   "execution_count": 4,
   "id": "854d241c-d977-4903-9d65-b2fb25aedc2d",
   "metadata": {},
   "outputs": [
    {
     "name": "stderr",
     "output_type": "stream",
     "text": [
      "100%|██████████████████████████████████████████████████████████████████████████████████| 45/45 [00:00<00:00, 63.50it/s]\n"
     ]
    }
   ],
   "source": [
    "Massbank_library_matches, s2v_similarity = s2v_annotation(Massbank_motifset_201X, annotation_parameters)\n",
    "_, Massbank_clustered_smiles, _ = hit_clustering(s2v_similarity=s2v_similarity, motif_spectra=Massbank_motifset_201X, library_matches=Massbank_library_matches, criterium=\"best\", cosine_similarity=0.8)"
   ]
  },
  {
   "cell_type": "code",
   "execution_count": 5,
   "id": "857cbd36-d497-460b-9511-84a5b9e2d546",
   "metadata": {},
   "outputs": [],
   "source": [
    "MassBank_auto_annotation_pos = {}\n",
    "for smiles, motif in zip(Massbank_clustered_smiles, Massbank_motifset_201X):\n",
    "    motifname = motif.get(\"id\")\n",
    "    MassBank_auto_annotation_pos[f\"mb_{motifname}.m2m\"] = {\"SMILES\": smiles}"
   ]
  },
  {
   "cell_type": "code",
   "execution_count": 6,
   "id": "ed39e7c8-bd38-4378-9dcf-64a9311aab7e",
   "metadata": {},
   "outputs": [
    {
     "data": {
      "text/plain": [
       "45"
      ]
     },
     "execution_count": 6,
     "metadata": {},
     "output_type": "execute_result"
    }
   ],
   "source": [
    "len(MassBank_auto_annotation_pos)"
   ]
  },
  {
   "cell_type": "code",
   "execution_count": 7,
   "id": "5e18528d-57ee-4e92-8ec3-dd30c2c9f01e",
   "metadata": {},
   "outputs": [],
   "source": [
    "with open(\"Annotation_Benchmark_MotifSets/MassBank_auto_annotation_pos.json\", \"w\") as f:\n",
    "    json.dump(MassBank_auto_annotation_pos, f, indent=4)"
   ]
  },
  {
   "cell_type": "markdown",
   "id": "67211268-cc5e-4dcd-b5fe-ebb98a1d9bd6",
   "metadata": {},
   "source": [
    "## Urine"
   ]
  },
  {
   "cell_type": "code",
   "execution_count": 8,
   "id": "db7bce8e-5321-43d8-8e8e-7f90ac535288",
   "metadata": {},
   "outputs": [],
   "source": [
    "Urine_motifset_201X = load_m2m_folder(\"../../../../PROGRAMS/pysubstructures/pySubstructures/resources/MOTIFDB/Urine derived Mass2Motifs/\")"
   ]
  },
  {
   "cell_type": "code",
   "execution_count": 9,
   "id": "84f94a40-d3c7-4f11-9c03-0c1ff279aa22",
   "metadata": {},
   "outputs": [
    {
     "name": "stderr",
     "output_type": "stream",
     "text": [
      "100%|████████████████████████████████████████████████████████████████████████████████| 133/133 [00:02<00:00, 55.02it/s]\n"
     ]
    }
   ],
   "source": [
    "Urine_library_matches, s2v_similarity = s2v_annotation(Urine_motifset_201X, annotation_parameters)\n",
    "_, Urine_clustered_smiles, _ = hit_clustering(s2v_similarity=s2v_similarity, motif_spectra=Urine_motifset_201X, library_matches=Urine_library_matches, criterium=\"biggest\", cosine_similarity=0.8)"
   ]
  },
  {
   "cell_type": "code",
   "execution_count": 10,
   "id": "b9b92326-2791-4f65-9346-8d30da1e0b86",
   "metadata": {
    "scrolled": true
   },
   "outputs": [],
   "source": [
    "Urine_auto_annotation_pos = {}\n",
    "for smiles, motif in zip(Urine_clustered_smiles, Urine_motifset_201X):\n",
    "    motifname = motif.get(\"id\")\n",
    "    Urine_auto_annotation_pos[f\"urine_mass2{motifname}.m2m\"] = {\"SMILES\": smiles}"
   ]
  },
  {
   "cell_type": "code",
   "execution_count": 11,
   "id": "9c120947-ccf3-4a04-953b-ed61446aa90a",
   "metadata": {},
   "outputs": [
    {
     "data": {
      "text/plain": [
       "133"
      ]
     },
     "execution_count": 11,
     "metadata": {},
     "output_type": "execute_result"
    }
   ],
   "source": [
    "len(Urine_auto_annotation_pos)"
   ]
  },
  {
   "cell_type": "code",
   "execution_count": 12,
   "id": "3dafd203-9ee4-4a85-9bdd-6a3bd1431edf",
   "metadata": {},
   "outputs": [],
   "source": [
    "with open(\"Annotation_Benchmark_MotifSets/Urine_auto_annotation_pos.json\", \"w\") as f:\n",
    "    json.dump(Urine_auto_annotation_pos, f, indent=4)"
   ]
  },
  {
   "cell_type": "markdown",
   "id": "74be7165-6b4d-4b3e-ac96-d4a8aba397de",
   "metadata": {},
   "source": [
    "## GNPS"
   ]
  },
  {
   "cell_type": "code",
   "execution_count": 13,
   "id": "1725928c-0b11-4447-a6eb-6a93e44449f9",
   "metadata": {},
   "outputs": [],
   "source": [
    "GNPS_motifset_201X = load_m2m_folder(\"../../../../PROGRAMS/pysubstructures/pySubstructures/resources/MOTIFDB/GNPS library derived Mass2Motifs/\")"
   ]
  },
  {
   "cell_type": "code",
   "execution_count": 14,
   "id": "f020a323-bc31-45d2-933c-70afca8819be",
   "metadata": {},
   "outputs": [
    {
     "name": "stderr",
     "output_type": "stream",
     "text": [
      "100%|██████████████████████████████████████████████████████████████████████████████████| 77/77 [00:01<00:00, 61.12it/s]\n"
     ]
    }
   ],
   "source": [
    "GNPS_library_matches, s2v_similarity = s2v_annotation(GNPS_motifset_201X, annotation_parameters)\n",
    "_, GNPS_clustered_smiles, _ = hit_clustering(s2v_similarity=s2v_similarity, motif_spectra=GNPS_motifset_201X, library_matches=GNPS_library_matches, criterium=\"best\", cosine_similarity=0.9)"
   ]
  },
  {
   "cell_type": "code",
   "execution_count": 15,
   "id": "f449741c-c1c1-48a7-acf0-26da9fba7e23",
   "metadata": {},
   "outputs": [],
   "source": [
    "GNPS_auto_annotation_pos = {}\n",
    "for smiles, motif in zip(GNPS_clustered_smiles, GNPS_motifset_201X):\n",
    "    motifname = motif.get(\"id\")\n",
    "    GNPS_auto_annotation_pos[f\"gnps_{motifname}.m2m\"] = {\"SMILES\": smiles}"
   ]
  },
  {
   "cell_type": "code",
   "execution_count": 16,
   "id": "b990a155-cab4-4ef3-b0ee-cf974e17941b",
   "metadata": {},
   "outputs": [
    {
     "data": {
      "text/plain": [
       "77"
      ]
     },
     "execution_count": 16,
     "metadata": {},
     "output_type": "execute_result"
    }
   ],
   "source": [
    "len(GNPS_auto_annotation_pos)"
   ]
  },
  {
   "cell_type": "code",
   "execution_count": 17,
   "id": "7e53e817-33e2-4261-be1f-1ae59bd35cc6",
   "metadata": {},
   "outputs": [],
   "source": [
    "with open(\"Annotation_Benchmark_MotifSets/GNPS_auto_annotation_pos.json\", \"w\") as f:\n",
    "    json.dump(GNPS_auto_annotation_pos, f, indent=4)"
   ]
  },
  {
   "cell_type": "markdown",
   "id": "7ef8a272-20ac-47fd-9511-a581196a5aa8",
   "metadata": {},
   "source": [
    "---"
   ]
  },
  {
   "cell_type": "code",
   "execution_count": null,
   "id": "e4bbf909-d8f5-4f33-8355-b1fdf2264167",
   "metadata": {},
   "outputs": [],
   "source": []
  },
  {
   "cell_type": "code",
   "execution_count": null,
   "id": "a8c416e4-9872-4a57-965f-70405c5caeee",
   "metadata": {},
   "outputs": [],
   "source": []
  },
  {
   "cell_type": "code",
   "execution_count": null,
   "id": "92ee0bc9-f7e2-4aa6-87b0-b74f8c2007de",
   "metadata": {},
   "outputs": [],
   "source": []
  }
 ],
 "metadata": {
  "kernelspec": {
   "display_name": "Python 3 (ipykernel)",
   "language": "python",
   "name": "python3"
  },
  "language_info": {
   "codemirror_mode": {
    "name": "ipython",
    "version": 3
   },
   "file_extension": ".py",
   "mimetype": "text/x-python",
   "name": "python",
   "nbconvert_exporter": "python",
   "pygments_lexer": "ipython3",
   "version": "3.11.13"
  }
 },
 "nbformat": 4,
 "nbformat_minor": 5
}<|MERGE_RESOLUTION|>--- conflicted
+++ resolved
@@ -17,19 +17,25 @@
   },
   {
    "cell_type": "code",
-<<<<<<< HEAD
+   "execution_count": null,
+   "id": "xlf7melx0jf",
+   "metadata": {},
+   "outputs": [],
+   "source": [
+    "# Ensure MS2LDA can be imported\n",
+    "import sys\n",
+    "from pathlib import Path\n",
+    "# Add parent directory to path if MS2LDA not already importable\n",
+    "try:\n",
+    "    import MS2LDA\n",
+    "except ImportError:\n",
+    "    sys.path.insert(0, str(Path.cwd().parent.parent))\n",
+    "    import MS2LDA"
+   ]
+  },
+  {
+   "cell_type": "code",
    "execution_count": 2,
-=======
-   "id": "xlf7melx0jf",
-   "source": "# Ensure MS2LDA can be imported\nimport sys\nfrom pathlib import Path\n# Add parent directory to path if MS2LDA not already importable\ntry:\n    import MS2LDA\nexcept ImportError:\n    sys.path.insert(0, str(Path.cwd().parent.parent))\n    import MS2LDA",
-   "metadata": {},
-   "execution_count": null,
-   "outputs": []
-  },
-  {
-   "cell_type": "code",
-   "execution_count": 18,
->>>>>>> f7f76014
    "id": "530b20ea-b148-487d-be29-6c18a3fcae1b",
    "metadata": {},
    "outputs": [],
