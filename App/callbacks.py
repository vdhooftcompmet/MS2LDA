--- conflicted
+++ resolved
@@ -813,18 +813,9 @@
             except ValueError:
                 pass
 
-<<<<<<< HEAD
-        if (
-            optimized_motifs_data
-            and motif_idx is not None
-            and 0 <= motif_idx < len(optimized_motifs_data)
-        ):
-            short_anno = optimized_motifs_data[motif_idx]["metadata"].get("short_annotation", "")
-=======
         if optimized_motifs_data and motif_idx is not None and 0 <= motif_idx < len(optimized_motifs_data):
             # short_annotation might be list of SMILES or None
             short_anno = optimized_motifs_data[motif_idx]["metadata"].get("auto_annotation", "")
->>>>>>> 7f436e51
             if isinstance(short_anno, list):
                 short_anno_str = ", ".join(short_anno)
             elif isinstance(short_anno, str):
