--- conflicted
+++ resolved
@@ -894,13 +894,8 @@
         columns=[
             {'name': 'Motif', 'id': 'Motif'},
             {'name': 'Degree', 'id': 'Degree', 'type': 'numeric'},
-<<<<<<< HEAD
             {'name': 'Average Doc-Topic Probability', 'id': 'Average Doc-Topic Probability', 'type': 'numeric',
              'format': {'specifier': '.4f'}},
-=======
-            {'name': 'Average Doc-Topic Probability', 'id': 'Average Doc-Topic Probability',
-             'type': 'numeric', 'format': {'specifier': '.4f'}},
->>>>>>> a1b2bf96
             {'name': 'Average Overlap Score', 'id': 'Average Overlap Score', 'type': 'numeric',
              'format': {'specifier': '.4f'}},
             {'name': 'Annotation', 'id': 'Annotation'},
