--- conflicted
+++ resolved
@@ -336,13 +336,8 @@
 
 
 def load_s2v(
-<<<<<<< HEAD
-        path_model = r"C:\Users\dietr004\Documents\PhD\computational mass spectrometry\Spec2Struc\MS2LDA\MS2LDA\Add_On\Spec2Vec\model_positive_mode\020724_Spec2Vec_pos_CleanedLibraries.model",
-        path_library = r"C:\Users\dietr004\Documents\PhD\computational mass spectrometry\Spec2Struc\MS2LDA\MS2LDA\Add_On\Spec2Vec\model_positive_mode\positive_s2v_library.pkl"
-=======
         path_model = None,
         path_library = None
->>>>>>> f1a8042c
         ):
 
     # If not specified, fallback to defaults
