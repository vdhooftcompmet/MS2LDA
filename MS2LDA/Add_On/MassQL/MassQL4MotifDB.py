--- conflicted
+++ resolved
@@ -4,12 +4,7 @@
 import pandas as pd
 import json
 
-<<<<<<< HEAD
-
-from matchms import Spectrum, Fragments
-=======
 from MS2LDA.Mass2Motif import Mass2Motif
->>>>>>> a732d345
 
 def motifs2motifDB(spectra):
     """converts a set of motif spectra into a MassQL dataframe format
@@ -166,20 +161,12 @@
         auto_annotation = motif.auto_annotation
         property = motif.property
 
-<<<<<<< HEAD
-        motif_spectrum = Spectrum(
-            mz=fragments_mz,
-            intensities=fragments_intensities,
-            metadata={
-=======
-
         motif_spectrum = Mass2Motif(
             frag_mz=fragments_mz,
             frag_intensities=fragments_intensities,
             loss_mz=losses_mz,
             loss_intensities=losses_intensities,
             metadata = {
->>>>>>> a732d345
                 "id": name,
                 "charge": charge,
                 "short_annotation": short_annotation,
