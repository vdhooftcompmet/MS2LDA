--- conflicted
+++ resolved
@@ -133,11 +133,6 @@
         max_n_frags_cluster = max(n_frags_cluster)
 
         for i in range(1, len(spectra)):
-<<<<<<< HEAD
-            node_sizes[f'motif_{i}'] = ((motif_sizes_filtered[i] * 25) ** 2) + \
-                ((n_smiles_cluster[i]/max_n_smiles_cluster)*25)**2 + \
-                    ((n_frags_cluster[i]/max_n_frags_cluster)*25)**2
-=======
             node_sizes[f'motif_{i}'] = ((motif_sizes_filtered[i] * 10) **3)/3 + \
                 (((n_smiles_cluster[i]/max_n_smiles_cluster)*10)**3)/3 + \
                     (((n_frags_cluster[i]/max_n_frags_cluster)*10)**3)/3
@@ -153,7 +148,6 @@
             node_colors[f'motif_{i}'] = motif_colors[i]
     #--------------------------
 
->>>>>>> c40f1456
     
     pos = nx.spring_layout(G)  
     fig, ax = plt.subplots(figsize=(10, 50)) 
@@ -179,13 +173,9 @@
                 if isinstance(node, str):  # Check if the node is a string and matches "motif_x"
                     node_number = int(node.split('_')[1])
                     print(f"Node {node} clicked!\n"
-<<<<<<< HEAD
-                    #f"Cluster similarity: {motif_sizes_filtered[node_number]*100}%\n"
-=======
                     f"Cluster similarity: {motif_sizes_filtered[node_number]*100}%\n"
                     f"N of compounds: {(n_smiles_cluster[node_number]/max_n_smiles_cluster)*100}"
                     f"N of features: {(n_frags_cluster[node_number]/max_n_frags_cluster)*100}"
->>>>>>> c40f1456
                     f"Fragments: {spectra[node_number].peaks.mz}\n"
                     f"Losses: {spectra[node_number].losses.mz}")
                     mols = [MolFromSmiles(smi) for smi in smiles_clusters[node_number]]
